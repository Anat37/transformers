--- conflicted
+++ resolved
@@ -83,12 +83,8 @@
     add_start_docstrings,
     cached_path,
     is_apex_available,
-<<<<<<< HEAD
     is_faiss_available,
-    is_nlp_available,
-=======
     is_datasets_available,
->>>>>>> b76cb1c3
     is_psutil_available,
     is_py3nvml_available,
     is_tf_available,
